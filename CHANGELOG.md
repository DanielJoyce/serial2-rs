<<<<<<< HEAD
# Version 0.2.1 - 2023-05-29
- Fix `Settings::get_parity()` on Unix platforms.

# Version 0.2.0 - 2023-05-28
- Do not implicitly set the serial port to raw mode when using a closure as second argument to `SerialPort::open()`.
- Add `Settings::set_raw()` to disable OS level input/output processing.

=======
# Version 0.1.10 - 2023-05-29
- Fix `Settings::get_parity()` on Unix platforms.

>>>>>>> 0d2ef857
# Version 0.1.9 - 2023-05-28
- Disable `fDsrSensitivity` on Windows when configuring flow control.

# Version 0.1.8 - 2023-05-28
- Mention the win32 device namespace in the documentation.
- Implement `Debug` for `Settings`.
- Fix setting of character size, stop bits and parity on Unix platforms.

# Version 0.1.7 - 2022-10-12
- Add `write_all()` function that takes `&self`.

# Version 0.1.6 - 2021-12-09
- Remove fills for libc constants that are no longer needed.

# Version 0.1.5 - 2021-11-20
- Dual-license under BSD-2-Clause and Apache-2.0.

# Version 0.1.4 - 2021-11-19
- Detect `/dev/ttyU*` and `/dev/cuaU*` devices when listing serial ports on FreeBSD and DragonFlyBSD.

# Version 0.1.3 - 2021-11-13
- Handle non-existing `HKLM\Hardware\DEVICEMAP\SERIAL` registry key for port enumeration on Windows.

# Version 0.1.2 - 2021-11-13
- Fix link to documentation in `Cargo.toml`.

# Version 0.1.1 - 2021-11-13
- Fix leaking event objects on Windows.

# Version 0.1.0 - 2021-11-12
- Add non-trait `is_read_vectored()` and `is_write_vectored()` functions.
- Improve documentation.

# Version 0.1.0-alpha5 - 2021-11-11
- Implement port enumeration for BSD and Apple platforms.
- Implement port enumeration for Illumos and Solaris.

# Version 0.1.0-alpha4 - 2021-11-09
- Fix buffer truncation when enumerating ports on Windows.
- Switch to overlapped IO on windows to allow concurrent reads and writes.

# Version 0.1.0-alpha3 - 2021-11-08
- Implement port enumeration for Windows.
- Fix comparing `termios` struct on Linux, when using `BOTHER` with a standard baud rate.
- Always set the TTY to raw mode on Unix.
- Add versions of `read()`, `write()` and friends that take a const `&self`.
- Make `KeepSettings` public as intended.
- Make more functions take `&self` instead of `&mut self`.

# Version 0.1.0-alpha2 - 2021-11-07
- Add `SerialPort::available_ports()`, which for now only works on Linux.

# Version 0.1.0-alpha1 - 2021-11-07
- First alpha release.<|MERGE_RESOLUTION|>--- conflicted
+++ resolved
@@ -1,4 +1,3 @@
-<<<<<<< HEAD
 # Version 0.2.1 - 2023-05-29
 - Fix `Settings::get_parity()` on Unix platforms.
 
@@ -6,11 +5,9 @@
 - Do not implicitly set the serial port to raw mode when using a closure as second argument to `SerialPort::open()`.
 - Add `Settings::set_raw()` to disable OS level input/output processing.
 
-=======
 # Version 0.1.10 - 2023-05-29
 - Fix `Settings::get_parity()` on Unix platforms.
 
->>>>>>> 0d2ef857
 # Version 0.1.9 - 2023-05-28
 - Disable `fDsrSensitivity` on Windows when configuring flow control.
 
